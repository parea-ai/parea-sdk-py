--- conflicted
+++ resolved
@@ -77,14 +77,9 @@
         data.inference_id = inference_id
         data.parent_trace_id = parent_trace_id or inference_id
 
-<<<<<<< HEAD
         data_dict = self._add_project_uuid_to_data(data)
         if experiment_uuid := os.getenv(PAREA_OS_ENV_EXPERIMENT_UUID, None):
             data_dict["experiment_uuid"] = experiment_uuid
-=======
-        if experiment_uuid := os.getenv(PAREA_OS_ENV_EXPERIMENT_UUID, None):
-            data.experiment_uuid = experiment_uuid
->>>>>>> 1a3580c1
 
         r = self._client.request(
             "POST",
@@ -103,14 +98,9 @@
         data.inference_id = inference_id
         data.parent_trace_id = parent_trace_id or inference_id
 
-<<<<<<< HEAD
         data_dict = self._add_project_uuid_to_data(data)
         if experiment_uuid := os.getenv(PAREA_OS_ENV_EXPERIMENT_UUID, None):
             data_dict["experiment_uuid"] = experiment_uuid
-=======
-        if experiment_uuid := os.getenv(PAREA_OS_ENV_EXPERIMENT_UUID, None):
-            data.experiment_uuid = experiment_uuid
->>>>>>> 1a3580c1
 
         r = await self._client.request_async(
             "POST",
@@ -199,7 +189,6 @@
         )
         return structure(r.json(), ExperimentStatsSchema)
 
-<<<<<<< HEAD
     def _create_or_get_project(self, name: str) -> CreateGetProjectResponseSchema:
         r = self._client.request(
             "POST",
@@ -211,12 +200,11 @@
     @property
     def project_uuid(self) -> str:
         return self._project.uuid
-=======
+
     def experiment(self, name: str, data: Iterable[dict], func: Callable):
         from parea import Experiment
 
         return Experiment(name=name, data=data, func=func, p=self)
->>>>>>> 1a3580c1
 
 
 _initialized_parea_wrapper = False
