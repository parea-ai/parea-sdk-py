import json
from enum import Enum
from typing import Any, Dict, Iterable, List, Optional, Tuple, Union

from attrs import define, field, validators
from parea.schemas import EvaluationResult
from parea.schemas.log import EvaluatedLog, LLMInputs


@define
class Completion:
    inference_id: Optional[str] = None
    parent_trace_id: Optional[str] = None
    root_trace_id: Optional[str] = None
    trace_name: Optional[str] = None
    llm_inputs: Optional[Dict[str, Any]] = None
    llm_configuration: LLMInputs = LLMInputs()
    end_user_identifier: Optional[str] = None
    deployment_id: Optional[str] = None
    name: Optional[str] = None
    metadata: Optional[Dict] = None
    tags: Optional[List[str]] = field(factory=list)
    target: Optional[str] = None
    cache: bool = True
    log_omit_inputs: bool = False
    log_omit_outputs: bool = False
    log_omit: bool = False
    experiment_uuid: Optional[str] = None
    project_uuid: str = "default"


@define
class CompletionResponse:
    inference_id: str
    content: str
    latency: float
    input_tokens: int
    output_tokens: int
    total_tokens: int
    cost: float
    model: str
    provider: str
    cache_hit: bool
    status: str
    start_timestamp: str
    end_timestamp: str
    error: Optional[str] = None


@define
class UseDeployedPrompt:
    deployment_id: str
    llm_inputs: Optional[Dict[str, Any]] = None


@define
class Prompt:
    raw_messages: List[Dict[str, Any]]
    messages: List[Dict[str, Any]]
    inputs: Optional[Dict[str, Any]] = None


@define
class UseDeployedPromptResponse:
    deployment_id: str
    version_number: float
    name: Optional[str] = None
    functions: Optional[List[str]] = None
    function_call: Optional[str] = None
    prompt: Optional[Prompt] = None
    model: Optional[str] = None
    provider: Optional[str] = None
    model_params: Optional[Dict[str, Any]] = None


@define
class FeedbackRequest:
    score: float = field(validator=[validators.ge(0), validators.le(1)])
    trace_id: Optional[str] = None
    name: Optional[str] = None
    target: Optional[str] = None


@define
class TraceLogImage:
    url: str
    caption: Optional[str] = None


@define
class TraceLogCommentSchema:
    comment: str
    user_id: str
    created_at: str


@define
class TraceLogAnnotationSchema:
    created_at: str
    user_id: str
    score: float
    user_email_address: Optional[str] = None
    annotation_name: Optional[str] = None
    value: Optional[str] = None


@define
class TraceLog(EvaluatedLog):
    trace_id: Optional[str] = field(default=None, validator=validators.instance_of(str))
    parent_trace_id: Optional[str] = field(default=None, validator=validators.instance_of(str))
    root_trace_id: Optional[str] = field(default=None, validator=validators.instance_of(str))
    start_timestamp: Optional[str] = field(default=None, validator=validators.instance_of(str))
    organization_id: Optional[str] = None
    project_uuid: Optional[str] = None

    # metrics filled from completion
    error: Optional[str] = None
    status: Optional[str] = None
    deployment_id: Optional[str] = None
    cache_hit: bool = False
    output_for_eval_metrics: Optional[str] = None
    evaluation_metric_names: Optional[List[str]] = field(factory=list)
    apply_eval_frac: float = 1.0
    feedback_score: Optional[float] = None

    # info filled from decorator
    trace_name: Optional[str] = None
    children: List[str] = field(factory=list)

    # metrics filled from either decorator or completion
    end_timestamp: Optional[str] = None
    end_user_identifier: Optional[str] = None
    session_id: Optional[str] = None
    metadata: Optional[Dict[str, Any]] = None
    tags: Optional[List[str]] = field(factory=list)
    experiment_uuid: Optional[str] = None
    images: Optional[List[TraceLogImage]] = field(factory=list)

    # from UI
    comments: Optional[List[TraceLogCommentSchema]] = None
    annotations: Optional[Dict[int, Dict[str, TraceLogAnnotationSchema]]] = None

    depth: int = 0
    execution_order: int = 0


@define
class TraceLogTree(TraceLog):
    children_logs: Optional[List["TraceLogTree"]] = field(factory=list)


@define
class CacheRequest:
    configuration: LLMInputs = LLMInputs()


@define
class UpdateLog:
    trace_id: str
    field_name_to_value_map: Dict[str, Any]
    root_trace_id: Optional[str] = None


@define
class CreateExperimentRequest:
    name: str
    run_name: str
    metadata: Optional[Dict[str, str]] = None


@define
class ExperimentSchema:
    name: str
    uuid: str
    created_at: str
    metadata: Optional[Dict[str, str]] = None


@define
class EvaluationResultSchema(EvaluationResult):
    id: Optional[int] = None


@define
class TraceStatsSchema:
    trace_id: str
    latency: Optional[float] = 0.0
    input_tokens: Optional[int] = 0
    output_tokens: Optional[int] = 0
    total_tokens: Optional[int] = 0
    cost: Optional[float] = None
    scores: Optional[List[EvaluationResultSchema]] = field(factory=list)


@define
class ExperimentStatsSchema:
    parent_trace_stats: List[TraceStatsSchema] = field(factory=list)

    @property
    def avg_scores(self) -> Dict[str, float]:
        accumulators = {}
        counts = {}
        for trace_stat in self.parent_trace_stats:
            for score in trace_stat.scores:
                accumulators[score.name] = accumulators.get(score.name, 0.0) + score.score
                counts[score.name] = counts.get(score.name, 0) + 1
        return {name: accumulators[name] / counts[name] for name in accumulators}

    def cumulative_avg_score(self) -> float:
        """Returns the average score across all evals."""
        scores = [score.score for trace_stat in self.parent_trace_stats for score in trace_stat.scores]
        return sum(scores) / len(scores) if scores else 0.0

    def avg_score(self, score_name: str) -> float:
        """Returns the average score for a given eval."""
        scores = [score.score for trace_stat in self.parent_trace_stats for score in trace_stat.scores if score.name == score_name]
        return sum(scores) / len(scores) if scores else 0.0


class UpdateTraceScenario(str, Enum):
    RESULT: str = "result"
    ERROR: str = "error"
    CHAIN: str = "chain"
    USAGE: str = "usage"
    OPENAICONFIG: str = "openaiconfig"
    LANGCHAIN_CHILD: str = "langchain_child"


@define
class CreateGetProjectSchema:
    name: str


@define
class ProjectSchema(CreateGetProjectSchema):
    uuid: str
    created_at: str


@define
class CreateGetProjectResponseSchema(ProjectSchema):
    was_created: bool


@define
class TestCase:
    id: int
    test_case_collection_id: int
    inputs: Dict[str, str] = field(factory=dict)
    target: Optional[str] = None
    tags: List[str] = field(factory=list)


class TestCaseResult(list):
    def __init__(self, test_cases: Union[TestCase, List[TestCase]]):
        super().__init__([test_cases] if isinstance(test_cases, TestCase) else test_cases)

    def __getitem__(self, key):
        result = super().__getitem__(key)
        if isinstance(key, slice):
            return TestCaseResult(result)
        return result

    def get_all_test_case_inputs(self) -> List[Dict[str, str]]:
        return [case.inputs for case in self]

    def get_all_test_case_targets(self) -> List[str]:
        return [case.target for case in self if case.target is not None]

    def get_all_test_inputs_and_targets_dict(self) -> List[Dict[str, Any]]:
        return [{"inputs": case.inputs, "target": case.target} for case in self]


@define
class TestCaseCollection:
    id: int
    name: str
    created_at: str
    last_updated_at: str
    column_names: List[str] = field(factory=list)
    test_cases: Dict[int, TestCase] = field(factory=dict)

    @property
<<<<<<< HEAD
    def testcases(self) -> List[TestCase]:
        return list(self.test_cases.values())

    def __getitem__(self, key):
        if isinstance(key, slice):
            return self.testcases[key]
        elif isinstance(key, int):
            return self.testcases[key]
        else:
            raise TypeError("Invalid argument type.")

    def filter_testcases(self, **kwargs) -> List[TestCase]:
=======
    def testcases(self) -> TestCaseResult:
        return TestCaseResult(list(self.test_cases.values()))

    def __getitem__(self, key):
        return self.testcases[key]

    def filter_testcases(self, **kwargs) -> TestCaseResult:
>>>>>>> 8f4604a2
        def matches_criteria(case: TestCase) -> bool:
            for key, value in kwargs.items():
                if key == "inputs":
                    if isinstance(value, dict):
                        if not all(case.inputs.get(k) == v for k, v in value.items()):
                            return False
                    elif isinstance(value, list):
                        for input_filter in value:
                            input_key, condition_func = input_filter
                            if input_key not in case.inputs or not condition_func(case.inputs[input_key]):
                                return False
                elif key == "tags":
<<<<<<< HEAD
                    if not all(tag in case.tags for tag in value):
=======
                    if isinstance(value, dict):
                        match_type = value.get("match", "any")
                        tags_to_match = value.get("tags", [])
                        if match_type == "all":
                            if not all(tag in case.tags for tag in tags_to_match):
                                return False
                        else:  # 'any'
                            if not any(tag in case.tags for tag in tags_to_match):
                                return False
                    elif isinstance(value, list):
                        if not any(tag in case.tags for tag in value):
                            return False
                elif key == "target":
                    if callable(value):
                        if not value(case.target):
                            return False
                    elif case.target != value:
>>>>>>> 8f4604a2
                        return False
                elif not hasattr(case, key) or getattr(case, key) != value:
                    return False
            return True

<<<<<<< HEAD
        return [case for case in self.testcases if matches_criteria(case)]
=======
        filtered_cases = [case for case in self.test_cases.values() if matches_criteria(case)]
        return TestCaseResult(filtered_cases)
>>>>>>> 8f4604a2

    def get_all_test_case_inputs(self) -> Iterable[Dict[str, str]]:
        return (test_case.inputs for test_case in self.test_cases.values())

    def num_test_cases(self) -> int:
        return len(self.test_cases)

    def get_all_test_case_targets(self) -> Iterable[str]:
        return (test_case.target for test_case in self.test_cases.values())

    def get_all_test_inputs_and_targets_tuple(self) -> Iterable[Tuple[Dict[str, str], Optional[str]]]:
        return ((test_case.inputs, test_case.target) for test_case in self.test_cases.values())

    def get_all_test_inputs_and_targets_dict(self) -> Iterable[Dict[str, str]]:
        return ({**test_case.inputs, "target": test_case.target} for test_case in self.test_cases.values())

    def write_to_finetune_jsonl(self, file_path: str):
        """Converts dataset to finetune jsonl format and writes to file_path."""
        jsonl_rows = []
        for inputs, target in self.get_all_test_inputs_and_targets_tuple():
            messages = json.loads(inputs["messages"])
            try:
                function_call = json.loads(target)
                if isinstance(function_call, List):
                    function_call = function_call[0]
                if "arguments" not in function_call:
                    # tool use format, need to convert
                    function_call = function_call["function"]
                function_call["arguments"] = json.dumps(function_call["arguments"])
                assistant_response = {
                    "role": "assistant",
                    "function_call": function_call,
                }
            except json.JSONDecodeError:
                assistant_response = {"role": "assistant", "content": target}
            messages.append(assistant_response)
            converted_row = {"messages": messages}
            if functions := inputs.get("functions", None):
                if loaded_functions := json.loads(functions):
                    converted_row["functions"] = loaded_functions
            jsonl_rows.append(converted_row)

        data = [json.dumps(line) for line in jsonl_rows]
        with open(file_path, "w", encoding="utf-8") as f:
            f.write("\n".join(data))


@define
class CreateTestCase:
    inputs: Dict[str, str]
    target: Optional[str] = None
    tags: List[str] = field(factory=list)


@define
class CreateTestCases:
    id: Optional[int] = None
    name: Optional[str] = None
    test_cases: List[CreateTestCase] = field(factory=list)

    @validators.optional
    def id_or_name_is_set(self, attribute, value):
        if not (self.id or self.name):
            raise ValueError("One of id or name must be set.")


@define
class CreateTestCaseCollection(CreateTestCases):
    # column names excluding reserved names, target and tags
    column_names: List[str] = field(factory=list)


@define
class UpdateTestCase:
    inputs: Optional[Dict[str, Any]] = None
    target: Optional[Union[int, float, str, bool]] = None
    tags: Optional[List[str]] = None


class ExperimentStatus(str, Enum):
    PENDING = "pending"
    RUNNING = "running"
    COMPLETED = "completed"
    FAILED = "failed"


@define
class FinishExperimentRequestSchema:
    status: ExperimentStatus
    dataset_level_stats: Optional[List[EvaluationResult]] = field(factory=list)


@define
class ListExperimentUUIDsFilters:
    project_name: Optional[str] = None
    metadata_filter: Optional[Dict[str, Any]] = None
    experiment_name_filter: Optional[str] = None
    run_name_filter: Optional[str] = None
    experiment_uuids: Optional[List[str]] = None


class StatisticOperation(str, Enum):
    MEAN = "mean"
    MEDIAN = "median"
    VARIANCE = "variance"
    STANDARD_DEVIATION = "standard_deviation"
    MIN = "min"
    MAX = "max"
    MSE = "mse"
    MAE = "mae"
    CORRELATION = "correlation"
    SPEARMAN_CORRELATION = "spearman_correlation"
    ACCURACY = "accuracy"
    CUSTOM = "custom"


@define
class ExperimentPinnedStatistic:
    var1: str
    operation: StatisticOperation
    value: float
    var2: Optional[str] = None


@define
class ExperimentWithPinnedStatsSchema:
    name: str
    uuid: str
    created_at: str
    run_name: str
    project_uuid: str
    status: ExperimentStatus
    is_public: bool = False
    metadata: Optional[Dict[str, str]] = None
    pinned_stats: List[ExperimentPinnedStatistic] = []
    num_samples: Optional[int] = None


class FilterOperator(str, Enum):
    EQUALS = "equals"
    NOT_EQUALS = "not_equals"
    LIKE = "like"
    GREATER_THAN_OR_EQUAL = "greater_than_or_equal"
    LESS_THAN_OR_EQUAL = "less_than_or_equal"
    GRATER_THAN = "greater_than"
    LESS_THAN = "less_than"
    IS_NULL = "is_null"
    EXISTS = "exists"
    IN = "in"


@define
class TraceLogFilters:
    filter_field: Optional[str] = None
    filter_operator: Optional[FilterOperator] = None
    filter_value: Optional[str] = None<|MERGE_RESOLUTION|>--- conflicted
+++ resolved
@@ -281,20 +281,6 @@
     test_cases: Dict[int, TestCase] = field(factory=dict)
 
     @property
-<<<<<<< HEAD
-    def testcases(self) -> List[TestCase]:
-        return list(self.test_cases.values())
-
-    def __getitem__(self, key):
-        if isinstance(key, slice):
-            return self.testcases[key]
-        elif isinstance(key, int):
-            return self.testcases[key]
-        else:
-            raise TypeError("Invalid argument type.")
-
-    def filter_testcases(self, **kwargs) -> List[TestCase]:
-=======
     def testcases(self) -> TestCaseResult:
         return TestCaseResult(list(self.test_cases.values()))
 
@@ -302,7 +288,6 @@
         return self.testcases[key]
 
     def filter_testcases(self, **kwargs) -> TestCaseResult:
->>>>>>> 8f4604a2
         def matches_criteria(case: TestCase) -> bool:
             for key, value in kwargs.items():
                 if key == "inputs":
@@ -315,9 +300,6 @@
                             if input_key not in case.inputs or not condition_func(case.inputs[input_key]):
                                 return False
                 elif key == "tags":
-<<<<<<< HEAD
-                    if not all(tag in case.tags for tag in value):
-=======
                     if isinstance(value, dict):
                         match_type = value.get("match", "any")
                         tags_to_match = value.get("tags", [])
@@ -335,18 +317,13 @@
                         if not value(case.target):
                             return False
                     elif case.target != value:
->>>>>>> 8f4604a2
                         return False
                 elif not hasattr(case, key) or getattr(case, key) != value:
                     return False
             return True
 
-<<<<<<< HEAD
-        return [case for case in self.testcases if matches_criteria(case)]
-=======
         filtered_cases = [case for case in self.test_cases.values() if matches_criteria(case)]
         return TestCaseResult(filtered_cases)
->>>>>>> 8f4604a2
 
     def get_all_test_case_inputs(self) -> Iterable[Dict[str, str]]:
         return (test_case.inputs for test_case in self.test_cases.values())
