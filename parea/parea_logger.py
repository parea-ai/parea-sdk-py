from typing import Optional

import json
import logging

from attrs import asdict, define, field
from cattrs import structure

from parea.api_client import HTTPClient
from parea.helpers import serialize_metadata_values
from parea.schemas.log import TraceIntegrations
from parea.schemas.models import CreateGetProjectResponseSchema, TraceLog, UpdateLog
from parea.utils.trace_integrations.langchain_utils import _dumps_json
from parea.utils.universal_encoder import json_dumps

logger = logging.getLogger()

LOG_ENDPOINT = "/trace_log"
VENDOR_LOG_ENDPOINT = "/trace_log/{vendor}"


@define
class PareaLogger:
    _client: HTTPClient = field(init=False, default=None)
    _project_uuid: str = field(init=False, default=None)
    _project_name: str = field(init=False, default=None)

    def set_client(self, client: HTTPClient) -> None:
        self._client = client

    def set_project_uuid(self, project_uuid: str, project_name: str) -> None:
        self._project_uuid = project_uuid
        self._project_name = project_name

<<<<<<< HEAD
    def get_project_uuid(self) -> Optional[str]:
        if not self._project_uuid:
            self._project_uuid = self._create_or_get_project(self._project_name or "default").uuid
=======
    def _get_project_uuid(self) -> str:
>>>>>>> 971b1180
        try:
            if not self._project_uuid:
                self._project_uuid = self._create_or_get_project(self._project_name or "default").uuid
            return self._project_uuid
        except Exception as e:
            logger.error(f"PareaLogger: Error getting project uuid for project {self._project_name}: {e}")
            raise

    def _create_or_get_project(self, name: str) -> CreateGetProjectResponseSchema:
        r = self._client.request(
            "POST",
            "/project",
            data={"name": name},
        )
        return structure(r.json(), CreateGetProjectResponseSchema)

    def update_log(self, data: UpdateLog) -> None:
        data = serialize_metadata_values(data)
        self._client.request(
            "PUT",
            LOG_ENDPOINT,
            data=asdict(data),
        )

    def record_log(self, data: TraceLog) -> None:
        data = serialize_metadata_values(data)
        data.project_uuid = self.get_project_uuid()
        self._client.request(
            "POST",
            LOG_ENDPOINT,
            data=asdict(data),
        )

    async def arecord_log(self, data: TraceLog) -> None:
        data = serialize_metadata_values(data)
        data.project_uuid = self._get_project_uuid()
        await self._client.request_async(
            "POST",
            LOG_ENDPOINT,
            data=asdict(data),
        )

    def default_log(self, data: TraceLog) -> None:
        if self._client:
            if data.target:
                data.target = json_dumps(data.target)
            self.record_log(data)

    def record_vendor_log(self, data: bytes, vendor: TraceIntegrations) -> None:
        self._client.add_integration("langchain")
        self._client.request(
            "POST",
            VENDOR_LOG_ENDPOINT.format(vendor=vendor.value),
<<<<<<< HEAD
            data=json.loads(data),  # uuid is not serializable
=======
            data=json.loads(_dumps_json(data)),  # uuid is not serializable
>>>>>>> 971b1180
        )

    async def arecord_vendor_log(self, data: bytes, vendor: TraceIntegrations) -> None:
        self._client.add_integration("langchain")
        await self._client.request_async(
            "POST",
            VENDOR_LOG_ENDPOINT.format(vendor=vendor.value),
<<<<<<< HEAD
            data=json.loads(data),  # uuid is not serializable
=======
            data=json.loads(_dumps_json(data)),  # uuid is not serializable
>>>>>>> 971b1180
        )


parea_logger = PareaLogger()<|MERGE_RESOLUTION|>--- conflicted
+++ resolved
@@ -1,7 +1,6 @@
-from typing import Optional
-
 import json
 import logging
+from typing import Optional
 
 from attrs import asdict, define, field
 from cattrs import structure
@@ -10,7 +9,6 @@
 from parea.helpers import serialize_metadata_values
 from parea.schemas.log import TraceIntegrations
 from parea.schemas.models import CreateGetProjectResponseSchema, TraceLog, UpdateLog
-from parea.utils.trace_integrations.langchain_utils import _dumps_json
 from parea.utils.universal_encoder import json_dumps
 
 logger = logging.getLogger()
@@ -32,13 +30,9 @@
         self._project_uuid = project_uuid
         self._project_name = project_name
 
-<<<<<<< HEAD
     def get_project_uuid(self) -> Optional[str]:
         if not self._project_uuid:
             self._project_uuid = self._create_or_get_project(self._project_name or "default").uuid
-=======
-    def _get_project_uuid(self) -> str:
->>>>>>> 971b1180
         try:
             if not self._project_uuid:
                 self._project_uuid = self._create_or_get_project(self._project_name or "default").uuid
@@ -92,11 +86,7 @@
         self._client.request(
             "POST",
             VENDOR_LOG_ENDPOINT.format(vendor=vendor.value),
-<<<<<<< HEAD
-            data=json.loads(data),  # uuid is not serializable
-=======
-            data=json.loads(_dumps_json(data)),  # uuid is not serializable
->>>>>>> 971b1180
+            data=json.loads(data),
         )
 
     async def arecord_vendor_log(self, data: bytes, vendor: TraceIntegrations) -> None:
@@ -104,11 +94,7 @@
         await self._client.request_async(
             "POST",
             VENDOR_LOG_ENDPOINT.format(vendor=vendor.value),
-<<<<<<< HEAD
             data=json.loads(data),  # uuid is not serializable
-=======
-            data=json.loads(_dumps_json(data)),  # uuid is not serializable
->>>>>>> 971b1180
         )
 
 
