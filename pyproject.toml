--- conflicted
+++ resolved
@@ -6,11 +6,7 @@
 [tool.poetry]
 name = "parea-ai"
 packages = [{ include = "parea" }]
-<<<<<<< HEAD
-version = "0.2.13"
-=======
 version = "0.2.13a0"
->>>>>>> bffcada8
 description = "Parea python sdk"
 readme = "README.md"
 authors = ["joel-parea-ai <joel@parea.ai>"]
